/*
 OFX Merge plugin.
 
 Copyright (C) 2014 INRIA
 
 Redistribution and use in source and binary forms, with or without modification,
 are permitted provided that the following conditions are met:
 
 Redistributions of source code must retain the above copyright notice, this
 list of conditions and the following disclaimer.
 
 Redistributions in binary form must reproduce the above copyright notice, this
 list of conditions and the following disclaimer in the documentation and/or
 other materials provided with the distribution.
 
 Neither the name of the {organization} nor the names of its
 contributors may be used to endorse or promote products derived from
 this software without specific prior written permission.
 
 THIS SOFTWARE IS PROVIDED BY THE COPYRIGHT HOLDERS AND CONTRIBUTORS "AS IS" AND
 ANY EXPRESS OR IMPLIED WARRANTIES, INCLUDING, BUT NOT LIMITED TO, THE IMPLIED
 WARRANTIES OF MERCHANTABILITY AND FITNESS FOR A PARTICULAR PURPOSE ARE
 DISCLAIMED. IN NO EVENT SHALL THE COPYRIGHT HOLDER OR CONTRIBUTORS BE LIABLE FOR
 ANY DIRECT, INDIRECT, INCIDENTAL, SPECIAL, EXEMPLARY, OR CONSEQUENTIAL DAMAGES
 (INCLUDING, BUT NOT LIMITED TO, PROCUREMENT OF SUBSTITUTE GOODS OR SERVICES;
 LOSS OF USE, DATA, OR PROFITS; OR BUSINESS INTERRUPTION) HOWEVER CAUSED AND ON
 ANY THEORY OF LIABILITY, WHETHER IN CONTRACT, STRICT LIABILITY, OR TORT
 (INCLUDING NEGLIGENCE OR OTHERWISE) ARISING IN ANY WAY OUT OF THE USE OF THIS
 SOFTWARE, EVEN IF ADVISED OF THE POSSIBILITY OF SUCH DAMAGE.
 
 INRIA
 Domaine de Voluceau
 Rocquencourt - B.P. 105
 78153 Le Chesnay Cedex - France
 
 
 The skeleton for this source file is from:
 OFX Basic Example plugin, a plugin that illustrates the use of the OFX Support library.
 
 Copyright (C) 2004-2005 The Open Effects Association Ltd
 Author Bruno Nicoletti bruno@thefoundry.co.uk
 
 Redistribution and use in source and binary forms, with or without
 modification, are permitted provided that the following conditions are met:
 
 * Redistributions of source code must retain the above copyright notice,
 this list of conditions and the following disclaimer.
 * Redistributions in binary form must reproduce the above copyright notice,
 this list of conditions and the following disclaimer in the documentation
 and/or other materials provided with the distribution.
 * Neither the name The Open Effects Association Ltd, nor the names of its
 contributors may be used to endorse or promote products derived from this
 software without specific prior written permission.
 
 THIS SOFTWARE IS PROVIDED BY THE COPYRIGHT HOLDERS AND CONTRIBUTORS "AS IS" AND
 ANY EXPRESS OR IMPLIED WARRANTIES, INCLUDING, BUT NOT LIMITED TO, THE IMPLIED
 WARRANTIES OF MERCHANTABILITY AND FITNESS FOR A PARTICULAR PURPOSE ARE
 DISCLAIMED. IN NO EVENT SHALL THE COPYRIGHT OWNER OR CONTRIBUTORS BE LIABLE FOR
 ANY DIRECT, INDIRECT, INCIDENTAL, SPECIAL, EXEMPLARY, OR CONSEQUENTIAL DAMAGES
 (INCLUDING, BUT NOT LIMITED TO, PROCUREMENT OF SUBSTITUTE GOODS OR SERVICES;
 LOSS OF USE, DATA, OR PROFITS; OR BUSINESS INTERRUPTION) HOWEVER CAUSED AND ON
 ANY THEORY OF LIABILITY, WHETHER IN CONTRACT, STRICT LIABILITY, OR TORT
 (INCLUDING NEGLIGENCE OR OTHERWISE) ARISING IN ANY WAY OUT OF THE USE OF THIS
 SOFTWARE, EVEN IF ADVISED OF THE POSSIBILITY OF SUCH DAMAGE.
 
 The Open Effects Association Ltd
 1 Wardour St
 London W1D 6PA
 England
 
 */

#include "Merge.h"

#include <cmath>
#ifdef _WINDOWS
#include <windows.h>
#endif

#include "ofxsProcessing.H"
#include "ofxsMerging.h"
#include "ofxsMaskMix.h"

#include "ofxNatron.h"
#include "ofxsMacros.h"

#define kPluginName "MergeOFX"
#define kPluginGrouping "Merge"
#define kPluginDescription "Pixel-by-pixel merge operation between the two inputs."
#define kPluginIdentifier "net.sf.openfx.MergePlugin"
#define kPluginVersionMajor 1 // Incrementing this number means that you have broken backwards compatibility of the plug-in.
#define kPluginVersionMinor 0 // Increment this when you have fixed a bug or made it faster.

#define kSupportsTiles 1
#define kSupportsMultiResolution 1
#define kSupportsRenderScale 1
#define kSupportsMultipleClipPARs false
#define kSupportsMultipleClipDepths false
#define kRenderThreadSafety eRenderFullySafe

#define kParamOperation "operation"
#define kParamOperationLabel "Operation"
#define kParamOperationHint \
"The operation used to merge the input A and B images.\n" \
"The operator formula is applied to each component: A and B represent the input component (Red, Green, Blue, or Alpha) of each input, and a and b represent the Alpha component of each input.\n" \
"If Alpha masking is checked, the output alpha is computed using a different formula (a+b - a*b)"

#define kParamAlphaMasking "screenAlpha"
#define kParamAlphaMaskingLabel "Alpha masking"
#define kParamAlphaMaskingHint "When enabled, the input images are unchanged where the other image has 0 alpha, and" \
    " the output alpha is set to a+b - a*b. When disabled the alpha channel is processed as " \
    "any other channel. Option is disabled for operations where it does not apply or makes no difference."

#define kParamBbox "bbox"
#define kParamBboxLabel "Bounding Box"
#define kParamBboxHint "What to use to produce the output image's bounding box."

#define kClipA "A"
#define kClipB "B"

#define kMaximumAInputs 10

<<<<<<< HEAD
=======
static bool gHostIsNatron1 = false;

>>>>>>> adf61cd7
using namespace OFX;
using namespace MergeImages2D;

class MergeProcessorBase : public OFX::ImageProcessor
{
protected:
    const OFX::Image *_srcImgA;
    const OFX::Image *_srcImgB;
    const OFX::Image *_maskImg;
    std::vector<const OFX::Image*> _optionalAImages;
    bool   _doMasking;
    MergingFunctionEnum _operation;
    int _bbox;
    bool _alphaMasking;
    double _mix;
    bool _maskInvert;

public:
    
    MergeProcessorBase(OFX::ImageEffect &instance)
    : OFX::ImageProcessor(instance)
    , _srcImgA(0)
    , _srcImgB(0)
    , _maskImg(0)
    , _doMasking(false)
    , _operation(eMergePlus)
    , _bbox(0)
    , _alphaMasking(false)
    , _mix(1.)
    , _maskInvert(false)
    {
        
    }
    
    void setSrcImg(const OFX::Image *A, const OFX::Image *B,
                   const std::vector<const OFX::Image*>& optionalAImages) {
        _srcImgA = A;
        _srcImgB = B;
        _optionalAImages = optionalAImages;
    }
    
    void setMaskImg(const OFX::Image *v, bool maskInvert) { _maskImg = v; _maskInvert = maskInvert; }
    
    void doMasking(bool v) {_doMasking = v;}

    void setValues(MergingFunctionEnum operation,
                   int bboxChoice,
                   bool alphaMasking,
                   double mix)
    {
        _operation = operation;
        _bbox = bboxChoice;
        _alphaMasking = MergeImages2D::isMaskable(operation) ? alphaMasking : false;
        _mix = mix;
    }
    
};



template <class PIX, int nComponents, int maxValue>
class MergeProcessor : public MergeProcessorBase
{
public:
    MergeProcessor(OFX::ImageEffect &instance)
    : MergeProcessorBase(instance)
    {
    }
    
private:
    void multiThreadProcessImages(OfxRectI procWindow)
    {
        float tmpPix[nComponents];
        float tmpA[nComponents];
        float tmpB[nComponents];
        
        for (int y = procWindow.y1; y < procWindow.y2; ++y) {
            if (_effect.abort()) {
                break;
            }

            PIX *dstPix = (PIX *) _dstImg->getPixelAddress(procWindow.x1, y);

            for (int x = procWindow.x1; x < procWindow.x2; ++x) {
                
                const PIX *srcPixA = (const PIX *)  (_srcImgA ? _srcImgA->getPixelAddress(x, y) : 0);
                const PIX *srcPixB = (const PIX *)  (_srcImgB ? _srcImgB->getPixelAddress(x, y) : 0);
                
                assert(_optionalAImages.size() == 0 || _optionalAImages.size() == (kMaximumAInputs - 1));
                
                
                if (srcPixA || srcPixB) {

                    for (int c = 0; c < nComponents; ++c) {
                        // all images are supposed to be black and transparent outside o
                        tmpA[c] = srcPixA ? ((float)srcPixA[c] / (float)maxValue) : 0.f;
                        tmpB[c] = srcPixB ? ((float)srcPixB[c] / (float)maxValue) : 0.f;
                    }
                    // work in float: clamping is done when mixing
                    mergePixel<float, nComponents, 1>(_operation, _alphaMasking, tmpA, tmpB, tmpPix);
    
                    
                } else {
                    // everything is black and transparent
                    for (int c = 0; c < nComponents; ++c) {
                        tmpPix[c] = 0;
                    }
                }
                
                for (unsigned int i = 0; i < _optionalAImages.size(); ++i) {
                    srcPixA = (const PIX *)  (_optionalAImages[i] ? _optionalAImages[i]->getPixelAddress(x, y) : 0);
                    
                    if (srcPixA) {
                        
                        for (int c = 0; c < nComponents; ++c) {
                            // all images are supposed to be black and transparent outside o
                            tmpA[c] = srcPixA ? ((float)srcPixA[c] / (float)maxValue) : 0.f;
                            tmpB[c] = tmpPix[c];
                        }
                        // work in float: clamping is done when mixing
                        mergePixel<float, nComponents, 1>(_operation, _alphaMasking, tmpA, tmpB, tmpPix);
           
                    }
                }
                
                // denormalize
                for (int c = 0; c < nComponents; ++c) {
                    tmpPix[c] *= maxValue;
                }
                
                ofxsMaskMixPix<PIX, nComponents, maxValue, true>(tmpPix, x, y, srcPixB, _doMasking, _maskImg, (float)_mix, _maskInvert, dstPix);
                
                dstPix += nComponents;
            }
        }
    }
    
};


////////////////////////////////////////////////////////////////////////////////
/** @brief The plugin that does our work */
class MergePlugin : public OFX::ImageEffect
{
public:
    /** @brief ctor */
    MergePlugin(OfxImageEffectHandle handle, bool numerousInputs)
    : ImageEffect(handle)
    , _dstClip(0)
    , _srcClipA(0)
    , _srcClipB(0)
    , _maskClip(0)
    , _optionalASrcClips(0)
    {
        _dstClip = fetchClip(kOfxImageEffectOutputClipName);
        assert(_dstClip && (_dstClip->getPixelComponents() == ePixelComponentRGB || _dstClip->getPixelComponents() == ePixelComponentRGBA || _dstClip->getPixelComponents() == ePixelComponentAlpha));
        _srcClipA = fetchClip(kClipA);
        assert(_srcClipA && (_srcClipA->getPixelComponents() == ePixelComponentRGB || _srcClipA->getPixelComponents() == ePixelComponentRGBA || _srcClipA->getPixelComponents() == ePixelComponentAlpha));
        
<<<<<<< HEAD
        if (numerousInputs) {
            _optionalASrcClips.resize(kMaximumAInputs - 1);
=======
        if (!gHostIsNatron1) {
>>>>>>> adf61cd7
            for (int i = 2; i <= kMaximumAInputs; ++i) {
                std::stringstream ss;
                ss << kClipA << i;
                std::string clipName = ss.str();
                OFX::Clip* clip = fetchClip(clipName);
                assert(clip && (clip->getPixelComponents() == ePixelComponentRGB || clip->getPixelComponents() == ePixelComponentRGBA || clip->getPixelComponents() == ePixelComponentAlpha));
                _optionalASrcClips[i - 2] = clip;
            }
        }
        
        _srcClipB = fetchClip(kClipB);
        assert(_srcClipB && (_srcClipB->getPixelComponents() == ePixelComponentRGB || _srcClipB->getPixelComponents() == ePixelComponentRGBA || _srcClipB->getPixelComponents() == ePixelComponentAlpha));
        _maskClip = getContext() == OFX::eContextFilter ? NULL : fetchClip(getContext() == OFX::eContextPaint ? "Brush" : "Mask");
        assert(!_maskClip || _maskClip->getPixelComponents() == ePixelComponentAlpha);
        _operation = fetchChoiceParam(kParamOperation);
        _operationString = fetchStringParam(kOfxParamStringSublabelName);
        _bbox = fetchChoiceParam(kParamBbox);
        _alphaMasking = fetchBooleanParam(kParamAlphaMasking);
        assert(_operation && _operationString && _bbox && _alphaMasking);
        _mix = fetchDoubleParam(kParamMix);
        _maskInvert = fetchBooleanParam(kParamMaskInvert);
        assert(_mix && _maskInvert);
    }
    
private:
    // override the rod call
    virtual bool getRegionOfDefinition(const RegionOfDefinitionArguments &args, OfxRectD &rod) OVERRIDE FINAL;

    /* Override the render */
    virtual void render(const OFX::RenderArguments &args) OVERRIDE FINAL;
    
    virtual void changedParam(const OFX::InstanceChangedArgs &args, const std::string &paramName) OVERRIDE FINAL;

    /* set up and run a processor */
    void setupAndProcess(MergeProcessorBase &, const OFX::RenderArguments &args);

    virtual bool isIdentity(const IsIdentityArguments &args, Clip * &identityClip, double &identityTime) OVERRIDE FINAL;
    
private:
    // do not need to delete these, the ImageEffect is managing them for us
    OFX::Clip *_dstClip;
    OFX::Clip *_srcClipA;
    OFX::Clip *_srcClipB;
    OFX::Clip *_maskClip;
    std::vector<OFX::Clip *> _optionalASrcClips;
    
    OFX::ChoiceParam *_operation;
    OFX::StringParam *_operationString;
    OFX::ChoiceParam *_bbox;
    OFX::BooleanParam *_alphaMasking;
    OFX::DoubleParam* _mix;
    OFX::BooleanParam* _maskInvert;
};


// override the rod call
bool
MergePlugin::getRegionOfDefinition(const RegionOfDefinitionArguments &args, OfxRectD &rod)
{
    if (!_srcClipA->isConnected() && !_srcClipB->isConnected()) {
        throwSuiteStatusException(kOfxStatFailed);
    }
    
    OfxRectD rodA = _srcClipA->getRegionOfDefinition(args.time);
    OfxRectD rodB = _srcClipB->getRegionOfDefinition(args.time);
    
    int bboxChoice;
    double mix;
    _mix->getValueAtTime(args.time, mix);
    //Do the same as isIdentity otherwise the result of getRoD() might not be coherent with the RoD of the identity clip.
    if (mix == 0.) {
        rod = rodB;
        return true;
    }
    
    _bbox->getValueAtTime(args.time, bboxChoice);
    
    switch (bboxChoice) {
        case 0: { //union
            rectBoundingBox(rodA, rodB, &rod);
<<<<<<< HEAD
            for (unsigned int i = 0; i < _optionalASrcClips.size(); ++i) {
                OfxRectD rodOptionalA = _optionalASrcClips[i]->getRegionOfDefinition(args.time);
                rectBoundingBox(rodOptionalA, rod, &rod);
=======
            if (!gHostIsNatron1) {
                for (unsigned int i = 0; i < _optionalASrcClips.size(); ++i) {
                    OfxRectD rodOptionalA = _optionalASrcClips[i]->getRegionOfDefinition(args.time);
                    rectBoundingBox(rodOptionalA, rod, &rod);
                }
>>>>>>> adf61cd7
            }
			return true;
		}
        case 1: { //intersection
            bool interesect = rectIntersection(rodA, rodB, &rod);
            if (!interesect) {
                setPersistentMessage(OFX::Message::eMessageError, "", "Input images intersection is empty.");
                return false;
            }
<<<<<<< HEAD
            for (unsigned int i = 0; i < _optionalASrcClips.size(); ++i) {
                OfxRectD rodOptionalA = _optionalASrcClips[i]->getRegionOfDefinition(args.time);
                interesect = rectIntersection(rodOptionalA, rod, &rod);
                if (!interesect) {
                    setPersistentMessage(OFX::Message::eMessageError, "",
                                         "Input images intersection is empty. ");
                    return false;
=======
            if (!gHostIsNatron1) {
                for (unsigned int i = 0; i < _optionalASrcClips.size(); ++i) {
                    OfxRectD rodOptionalA = _optionalASrcClips[i]->getRegionOfDefinition(args.time);
                    interesect = rectIntersection(rodOptionalA, rod, &rod);
                    if (!interesect) {
                        setPersistentMessage(OFX::Message::eMessageError, "",
                                             "Input images intersection is empty. ");
                        return false;
                    }

>>>>>>> adf61cd7
                }

            }
			return true;
		}
        case 2: { //A
			rod = rodA;
			return true;
		}
        case 3: { //B
			rod = rodB;
			return true;
		}
	}
	return false;
}

namespace {
// Since we cannot hold a std::auto_ptr in the vector we must hold a raw pointer.
// To ensure that images are always freed even in case of exceptions, use a RAII class.
struct OptionalImagesHolder_RAII
{
    std::vector<const OFX::Image*> images;
    
    OptionalImagesHolder_RAII()
    : images()
    {
        
    }
    
    ~OptionalImagesHolder_RAII()
    {
        for (unsigned int i = 0; i < images.size(); ++i) {
            delete images[i];
        }
    }
};
}

////////////////////////////////////////////////////////////////////////////////
/** @brief render for the filter */

////////////////////////////////////////////////////////////////////////////////
// basic plugin render function, just a skelington to instantiate templates from

/* set up and run a processor */
void
MergePlugin::setupAndProcess(MergeProcessorBase &processor, const OFX::RenderArguments &args)
{
    std::auto_ptr<OFX::Image> dst(_dstClip->fetchImage(args.time));
    if (!dst.get()) {
        OFX::throwSuiteStatusException(kOfxStatFailed);
    }
    OFX::BitDepthEnum         dstBitDepth    = dst->getPixelDepth();
    OFX::PixelComponentEnum   dstComponents  = dst->getPixelComponents();
    if (dstBitDepth != _dstClip->getPixelDepth() ||
        dstComponents != _dstClip->getPixelComponents()) {
        setPersistentMessage(OFX::Message::eMessageError, "", "OFX Host gave image with wrong depth or components");
        OFX::throwSuiteStatusException(kOfxStatFailed);
    }
    if (dst->getRenderScale().x != args.renderScale.x ||
        dst->getRenderScale().y != args.renderScale.y ||
        dst->getField() != args.fieldToRender) {
        setPersistentMessage(OFX::Message::eMessageError, "", "OFX Host gave image with wrong scale or field properties");
        OFX::throwSuiteStatusException(kOfxStatFailed);
    }
    std::auto_ptr<const OFX::Image> srcA(_srcClipA->fetchImage(args.time));
    std::auto_ptr<const OFX::Image> srcB(_srcClipB->fetchImage(args.time));
    
    OptionalImagesHolder_RAII optionalImages;
<<<<<<< HEAD
    for (unsigned i = 0; i < _optionalASrcClips.size(); ++i) {
        const OFX::Image* optImg = _optionalASrcClips[i]->fetchImage(args.time);
        if (optImg) {
            if (optImg->getRenderScale().x != args.renderScale.x ||
                optImg->getRenderScale().y != args.renderScale.y ||
                optImg->getField() != args.fieldToRender) {
                setPersistentMessage(OFX::Message::eMessageError, "", "OFX Host gave image with wrong scale or field properties");
                OFX::throwSuiteStatusException(kOfxStatFailed);
            }
            OFX::BitDepthEnum    srcBitDepth      = optImg->getPixelDepth();
            OFX::PixelComponentEnum srcComponents = optImg->getPixelComponents();
            if (srcBitDepth != dstBitDepth || srcComponents != dstComponents) {
                OFX::throwSuiteStatusException(kOfxStatErrImageFormat);
=======
    if (!gHostIsNatron1) {
        for (unsigned i = 0; i < _optionalASrcClips.size(); ++i) {
            const OFX::Image* optImg = _optionalASrcClips[i]->fetchImage(args.time);
            if (optImg) {
                if (optImg->getRenderScale().x != args.renderScale.x ||
                    optImg->getRenderScale().y != args.renderScale.y ||
                    optImg->getField() != args.fieldToRender) {
                    setPersistentMessage(OFX::Message::eMessageError, "", "OFX Host gave image with wrong scale or field properties");
                    OFX::throwSuiteStatusException(kOfxStatFailed);
                }
                OFX::BitDepthEnum    srcBitDepth      = optImg->getPixelDepth();
                OFX::PixelComponentEnum srcComponents = optImg->getPixelComponents();
                if (srcBitDepth != dstBitDepth || srcComponents != dstComponents) {
                    OFX::throwSuiteStatusException(kOfxStatErrImageFormat);
                }
>>>>>>> adf61cd7
            }
        }
        optionalImages.images.push_back(optImg);
    }

    if (srcA.get()) {
        if (srcA->getRenderScale().x != args.renderScale.x ||
            srcA->getRenderScale().y != args.renderScale.y ||
            srcA->getField() != args.fieldToRender) {
            setPersistentMessage(OFX::Message::eMessageError, "", "OFX Host gave image with wrong scale or field properties");
            OFX::throwSuiteStatusException(kOfxStatFailed);
        }
        OFX::BitDepthEnum    srcBitDepth      = srcA->getPixelDepth();
        OFX::PixelComponentEnum srcComponents = srcA->getPixelComponents();
        if (srcBitDepth != dstBitDepth || srcComponents != dstComponents) {
            OFX::throwSuiteStatusException(kOfxStatErrImageFormat);
        }
    }
    
    if (srcB.get()) {
        if (srcB->getRenderScale().x != args.renderScale.x ||
            srcB->getRenderScale().y != args.renderScale.y ||
            srcB->getField() != args.fieldToRender) {
            setPersistentMessage(OFX::Message::eMessageError, "", "OFX Host gave image with wrong scale or field properties");
            OFX::throwSuiteStatusException(kOfxStatFailed);
        }
        OFX::BitDepthEnum    srcBitDepth      = srcB->getPixelDepth();
        OFX::PixelComponentEnum srcComponents = srcB->getPixelComponents();
        if (srcBitDepth != dstBitDepth || srcComponents != dstComponents) {
            OFX::throwSuiteStatusException(kOfxStatErrImageFormat);
        }
    }
    
    // auto ptr for the mask.
    std::auto_ptr<OFX::Image> mask((getContext() != OFX::eContextFilter) ? _maskClip->fetchImage(args.time) : 0);
    
    // do we do masking
    if (getContext() != OFX::eContextFilter && _maskClip->isConnected()) {
        bool maskInvert;
        _maskInvert->getValueAtTime(args.time, maskInvert);

        // say we are masking
        processor.doMasking(true);

        // Set it in the processor
        processor.setMaskImg(mask.get(), maskInvert);
    }

    int operation;
    int bboxChoice;
    bool alphaMasking;
    _operation->getValueAtTime(args.time, operation);
    _bbox->getValueAtTime(args.time, bboxChoice);
    _alphaMasking->getValueAtTime(args.time, alphaMasking);
    double mix;
    _mix->getValueAtTime(args.time, mix);
    processor.setValues((MergingFunctionEnum)operation, bboxChoice, alphaMasking, mix);
    processor.setDstImg(dst.get());
    processor.setSrcImg(srcA.get(), srcB.get(), optionalImages.images);
    processor.setRenderWindow(args.renderWindow);
   
    processor.process();
}

// the overridden render function
void
MergePlugin::render(const OFX::RenderArguments &args)
{
    
    // instantiate the render code based on the pixel depth of the dst clip
    OFX::BitDepthEnum       dstBitDepth    = _dstClip->getPixelDepth();
    OFX::PixelComponentEnum dstComponents  = _dstClip->getPixelComponents();
    
    assert(kSupportsMultipleClipPARs   || _srcClipA->getPixelAspectRatio() == _dstClip->getPixelAspectRatio());
    assert(kSupportsMultipleClipDepths || _srcClipA->getPixelDepth()       == _dstClip->getPixelDepth());
    assert(kSupportsMultipleClipPARs   || _srcClipB->getPixelAspectRatio() == _dstClip->getPixelAspectRatio());
    assert(kSupportsMultipleClipDepths || _srcClipB->getPixelDepth()       == _dstClip->getPixelDepth());
    assert(dstComponents == OFX::ePixelComponentRGB || dstComponents == OFX::ePixelComponentRGBA || dstComponents == OFX::ePixelComponentAlpha);
    if (dstComponents == OFX::ePixelComponentRGBA) {
        switch (dstBitDepth) {
            case OFX::eBitDepthUByte: {
                MergeProcessor<unsigned char, 4, 255> fred(*this);
                setupAndProcess(fred, args);
                break;
            }
            case OFX::eBitDepthUShort: {
                MergeProcessor<unsigned short, 4, 65535> fred(*this);
                setupAndProcess(fred, args);
                break;
            }
            case OFX::eBitDepthFloat: {
                MergeProcessor<float, 4, 1> fred(*this);
                setupAndProcess(fred, args);
                break;
            }
            default:
                OFX::throwSuiteStatusException(kOfxStatErrUnsupported);
        }
    } else if (dstComponents == OFX::ePixelComponentRGB) {
        switch (dstBitDepth) {
            case OFX::eBitDepthUByte: {
                MergeProcessor<unsigned char, 3, 255> fred(*this);
                setupAndProcess(fred, args);
                break;
            }
            case OFX::eBitDepthUShort: {
                MergeProcessor<unsigned short, 3, 65535> fred(*this);
                setupAndProcess(fred, args);
                break;
            }
            case OFX::eBitDepthFloat: {
                MergeProcessor<float, 3, 1> fred(*this);
                setupAndProcess(fred, args);
                break;
            }
            default:
                OFX::throwSuiteStatusException(kOfxStatErrUnsupported);
        }
    } else {
        assert(dstComponents == OFX::ePixelComponentAlpha);
        switch (dstBitDepth) {
            case OFX::eBitDepthUByte: {
                MergeProcessor<unsigned char, 1, 255> fred(*this);
                setupAndProcess(fred, args);
                break;
            }
            case OFX::eBitDepthUShort: {
                MergeProcessor<unsigned short, 1, 65535> fred(*this);
                setupAndProcess(fred, args);
                break;
            }
            case OFX::eBitDepthFloat: {
                MergeProcessor<float, 1, 1> fred(*this);
                setupAndProcess(fred, args);
                break;
            }
            default:
                OFX::throwSuiteStatusException(kOfxStatErrUnsupported);
        }
    }
}


void
MergePlugin::changedParam(const OFX::InstanceChangedArgs &args, const std::string &paramName)
{
    if (paramName == kParamOperation) {
        int operation_i;
        _operation->getValueAtTime(args.time, operation_i);
        // depending on the operation, enable/disable alpha masking
        _alphaMasking->setEnabled(MergeImages2D::isMaskable((MergingFunctionEnum)operation_i));
        _operationString->setValue(MergeImages2D::getOperationString((MergingFunctionEnum)operation_i));
    }
}

bool
MergePlugin::isIdentity(const IsIdentityArguments &args, Clip * &identityClip, double &/*identityTime*/)
{
    double mix;
    _mix->getValueAtTime(args.time, mix);

    if (mix == 0.) {
        identityClip = _srcClipB;
        return true;
    } else {
        return false;
    }
}


mDeclarePluginFactory(MergePluginFactory, {}, {});

void MergePluginFactory::describe(OFX::ImageEffectDescriptor &desc)
{
    // basic labels
    desc.setLabel(kPluginName);
    desc.setPluginGrouping(kPluginGrouping);
    desc.setPluginDescription(kPluginDescription);

    desc.addSupportedContext(eContextFilter);
    desc.addSupportedContext(eContextGeneral);
    desc.addSupportedBitDepth(eBitDepthUByte);
    desc.addSupportedBitDepth(eBitDepthUShort);
    desc.addSupportedBitDepth(eBitDepthFloat);
    
    // set a few flags
    desc.setSingleInstance(false);
    desc.setHostFrameThreading(false);
    desc.setSupportsMultiResolution(kSupportsMultiResolution);
    desc.setSupportsTiles(kSupportsTiles);
    desc.setTemporalClipAccess(false);
    desc.setRenderTwiceAlways(false);
    desc.setSupportsMultipleClipPARs(kSupportsMultipleClipPARs);
    desc.setSupportsMultipleClipDepths(kSupportsMultipleClipDepths);
    desc.setRenderThreadSafety(kRenderThreadSafety);
    
}


void MergePluginFactory::describeInContext(OFX::ImageEffectDescriptor &desc, OFX::ContextEnum context)
{
    //Natron >= 2.0 allows multiple inputs to be folded like the viewer node, so use this to merge
    //more than 2 images
<<<<<<< HEAD
    bool numerousInputs =  (OFX::getImageEffectHostDescription()->hostName != kOfxNatronHostName ||
                            (OFX::getImageEffectHostDescription()->hostName == kOfxNatronHostName &&
                             OFX::getImageEffectHostDescription()->versionMajor >= 2));

=======
    if (OFX::getImageEffectHostDescription()->hostName == kOfxNatronHostName &&
        OFX::getImageEffectHostDescription()->versionMajor == 1) {
        gHostIsNatron1 = true;
    }
    
>>>>>>> adf61cd7
    OFX::ClipDescriptor* srcClipB = desc.defineClip(kClipB);
    srcClipB->addSupportedComponent( OFX::ePixelComponentRGBA );
    srcClipB->addSupportedComponent( OFX::ePixelComponentRGB );
    srcClipB->addSupportedComponent( OFX::ePixelComponentAlpha );
    srcClipB->setTemporalClipAccess(false);
    srcClipB->setSupportsTiles(kSupportsTiles);
    
    //Optional: If we want a render to be triggered even if one of the inputs is not connected
    //they need to be optional.
    srcClipB->setOptional(true);

    OFX::ClipDescriptor* srcClipA = desc.defineClip(kClipA);
    srcClipA->addSupportedComponent( OFX::ePixelComponentRGBA );
    srcClipA->addSupportedComponent( OFX::ePixelComponentRGB );
    srcClipA->addSupportedComponent( OFX::ePixelComponentAlpha );
    srcClipA->setTemporalClipAccess(false);
    srcClipA->setSupportsTiles(kSupportsTiles);
    
    //Optional: If we want a render to be triggered even if one of the inputs is not connected
    //they need to be optional.
    srcClipA->setOptional(true);
<<<<<<< HEAD

    if (numerousInputs) {
=======
    
    
    if (!gHostIsNatron1) {
        
>>>>>>> adf61cd7
        for (int i = 2; i <= kMaximumAInputs; ++i) {
            std::stringstream ss;
            ss << kClipA << i;
            std::string clipName = ss.str();
            
            OFX::ClipDescriptor* optionalSrcClip = desc.defineClip(clipName);
            optionalSrcClip->addSupportedComponent( OFX::ePixelComponentRGBA );
            optionalSrcClip->addSupportedComponent( OFX::ePixelComponentRGB );
            optionalSrcClip->addSupportedComponent( OFX::ePixelComponentAlpha );
            optionalSrcClip->setTemporalClipAccess(false);
            optionalSrcClip->setSupportsTiles(kSupportsTiles);
            
            //Optional: If we want a render to be triggered even if one of the inputs is not connected
            //they need to be optional.
            optionalSrcClip->setOptional(true);
        }
    }

    
    // create the mandated output clip
    ClipDescriptor *dstClip = desc.defineClip(kOfxImageEffectOutputClipName);
    dstClip->addSupportedComponent(ePixelComponentRGBA);
    dstClip->addSupportedComponent(ePixelComponentRGB);
    dstClip->addSupportedComponent(ePixelComponentAlpha);
    dstClip->setSupportsTiles(kSupportsTiles);

    if (context == eContextGeneral || context == eContextPaint) {
        ClipDescriptor *maskClip = context == eContextGeneral ? desc.defineClip("Mask") : desc.defineClip("Brush");
        maskClip->addSupportedComponent(ePixelComponentAlpha);
        maskClip->setTemporalClipAccess(false);
        if (context == eContextGeneral)
            maskClip->setOptional(true);
        maskClip->setSupportsTiles(kSupportsTiles);
        maskClip->setIsMask(true);
    }

    // make some pages and to things in
    PageParamDescriptor *page = desc.definePageParam("Controls");

    // operationString
    {
        StringParamDescriptor* param = desc.defineStringParam(kOfxParamStringSublabelName);
        param->setIsSecret(true); // always secret
        param->setEnabled(false);
        param->setIsPersistant(true);
        param->setEvaluateOnChange(false);
        param->setDefault(getOperationString(eMergeOver));
        page->addChild(*param);
    }

    // operation
    {
        ChoiceParamDescriptor* param = desc.defineChoiceParam(kParamOperation);
        param->setLabel(kParamOperationLabel);
        param->setHint(kParamOperationHint);
        assert(param->getNOptions() == eMergeATop);
        param->appendOption( "atop", "Ab + B(1 - a)" );
        assert(param->getNOptions() == eMergeAverage);
        param->appendOption( "average", "(A + B) / 2" );
        assert(param->getNOptions() == eMergeColorBurn);
        param->appendOption( "color-burn", "darken B towards A" );
        assert(param->getNOptions() == eMergeColorDodge);
        param->appendOption( "color-dodge", "brighten B towards A" );
        assert(param->getNOptions() == eMergeConjointOver);
        param->appendOption( "conjoint-over", "A + B(1-a)/b, A if a > b" );
        assert(param->getNOptions() == eMergeCopy);
        param->appendOption( "copy", "A" );
        assert(param->getNOptions() == eMergeDifference);
        param->appendOption( "difference", "abs(A-B)" );
        assert(param->getNOptions() == eMergeDisjointOver);
        param->appendOption( "disjoint-over", "A+B(1-a)/b, A+B if a+b < 1" );
        assert(param->getNOptions() == eMergeDivide);
        param->appendOption( "divide", "A/B, 0 if A < 0 and B < 0" );
        assert(param->getNOptions() == eMergeExclusion);
        param->appendOption( "exclusion", "A+B-2AB" );
        assert(param->getNOptions() == eMergeFreeze);
        param->appendOption( "freeze", "1-sqrt(1-A)/B" );
        assert(param->getNOptions() == eMergeFrom);
        param->appendOption( "from", "B-A" );
        assert(param->getNOptions() == eMergeGeometric);
        param->appendOption( "geometric", "2AB/(A+B)" );
        assert(param->getNOptions() == eMergeHardLight);
        param->appendOption( "hard-light", "multiply if A < 0.5, screen if A > 0.5" );
        assert(param->getNOptions() == eMergeHypot);
        param->appendOption( "hypot", "sqrt(A*A+B*B)" );
        assert(param->getNOptions() == eMergeIn);
        param->appendOption( "in", "Ab" );
        assert(param->getNOptions() == eMergeInterpolated);
        param->appendOption( "interpolated", "(like average but better and slower)" );
        assert(param->getNOptions() == eMergeMask);
        param->appendOption( "mask", "Ba" );
        assert(param->getNOptions() == eMergeMatte);
        param->appendOption( "matte", "Aa + B(1-a) (unpremultiplied over)" );
        assert(param->getNOptions() == eMergeLighten);
        param->appendOption( "max", "max(A, B)" );
        assert(param->getNOptions() == eMergeDarken);
        param->appendOption( "min", "min(A, B)" );
        assert(param->getNOptions() == eMergeMinus);
        param->appendOption( "minus", "A-B" );
        assert(param->getNOptions() == eMergeMultiply);
        param->appendOption( "multiply", "AB, 0 if A < 0 and B < 0" );
        assert(param->getNOptions() == eMergeOut);
        param->appendOption( "out", "A(1-b)" );
        assert(param->getNOptions() == eMergeOver);
        param->appendOption( "over", "A+B(1-a)" );
        assert(param->getNOptions() == eMergeOverlay);
        param->appendOption( "overlay", "multiply if B<0.5, screen if B>0.5" );
        assert(param->getNOptions() == eMergePinLight);
        param->appendOption( "pinlight", "if B >= 0.5 then max(A, 2*B - 1), min(A, B * 2.0 ) else" );
        assert(param->getNOptions() == eMergePlus);
        param->appendOption( "plus", "A+B" );
        assert(param->getNOptions() == eMergeReflect);
        param->appendOption( "reflect", "A*A / (1 - B)" );
        assert(param->getNOptions() == eMergeScreen);
        param->appendOption( "screen", "A+B-AB" );
        assert(param->getNOptions() == eMergeSoftLight);
        param->appendOption( "soft-light", "burn-in if A < 0.5, lighten if A > 0.5" );
        assert(param->getNOptions() == eMergeStencil);
        param->appendOption( "stencil", "B(1-a)" );
        assert(param->getNOptions() == eMergeUnder);
        param->appendOption( "under", "A(1-b)+B" );
        assert(param->getNOptions() == eMergeXOR);
        param->appendOption( "xor", "A(1-b)+B(1-a)" );
        param->setDefault(eMergeOver);
        param->setAnimates(true);
        param->setLayoutHint(OFX::eLayoutHintNoNewLine);
        page->addChild(*param);
    }

    // boundingBox
    {
        ChoiceParamDescriptor* param = desc.defineChoiceParam(kParamBbox);
        param->setLabel(kParamBboxLabel);
        param->setHint(kParamBboxHint);
        param->appendOption("Union");
        param->appendOption("Intersection");
        param->appendOption("A");
        param->appendOption("B");
        param->setAnimates(true);
        param->setDefault(0);
        page->addChild(*param);
    }

    // alphaMasking
    {
        BooleanParamDescriptor* param = desc.defineBooleanParam(kParamAlphaMasking);
        param->setLabel(kParamAlphaMaskingLabel);
        param->setAnimates(true);
        param->setDefault(false);
        param->setEnabled(MergeImages2D::isMaskable(eMergeOver));
        param->setHint(kParamAlphaMaskingHint);
        page->addChild(*param);
    }

    ofxsMaskMixDescribeParams(desc, page);
}

OFX::ImageEffect* MergePluginFactory::createInstance(OfxImageEffectHandle handle, OFX::ContextEnum /*context*/)
{
    //Natron >= 2.0 allows multiple inputs to be folded like the viewer node, so use this to merge
    //more than 2 images
    bool numerousInputs =  (OFX::getImageEffectHostDescription()->hostName != kOfxNatronHostName ||
                            (OFX::getImageEffectHostDescription()->hostName == kOfxNatronHostName &&
                             OFX::getImageEffectHostDescription()->versionMajor >= 2));

    return new MergePlugin(handle, numerousInputs);
}

void getMergePluginID(OFX::PluginFactoryArray &ids)
{
    static MergePluginFactory p(kPluginIdentifier, kPluginVersionMajor, kPluginVersionMinor);
    ids.push_back(&p);
}
<|MERGE_RESOLUTION|>--- conflicted
+++ resolved
@@ -120,11 +120,6 @@
 
 #define kMaximumAInputs 10
 
-<<<<<<< HEAD
-=======
-static bool gHostIsNatron1 = false;
-
->>>>>>> adf61cd7
 using namespace OFX;
 using namespace MergeImages2D;
 
@@ -284,12 +279,8 @@
         _srcClipA = fetchClip(kClipA);
         assert(_srcClipA && (_srcClipA->getPixelComponents() == ePixelComponentRGB || _srcClipA->getPixelComponents() == ePixelComponentRGBA || _srcClipA->getPixelComponents() == ePixelComponentAlpha));
         
-<<<<<<< HEAD
         if (numerousInputs) {
             _optionalASrcClips.resize(kMaximumAInputs - 1);
-=======
-        if (!gHostIsNatron1) {
->>>>>>> adf61cd7
             for (int i = 2; i <= kMaximumAInputs; ++i) {
                 std::stringstream ss;
                 ss << kClipA << i;
@@ -370,17 +361,9 @@
     switch (bboxChoice) {
         case 0: { //union
             rectBoundingBox(rodA, rodB, &rod);
-<<<<<<< HEAD
             for (unsigned int i = 0; i < _optionalASrcClips.size(); ++i) {
                 OfxRectD rodOptionalA = _optionalASrcClips[i]->getRegionOfDefinition(args.time);
                 rectBoundingBox(rodOptionalA, rod, &rod);
-=======
-            if (!gHostIsNatron1) {
-                for (unsigned int i = 0; i < _optionalASrcClips.size(); ++i) {
-                    OfxRectD rodOptionalA = _optionalASrcClips[i]->getRegionOfDefinition(args.time);
-                    rectBoundingBox(rodOptionalA, rod, &rod);
-                }
->>>>>>> adf61cd7
             }
 			return true;
 		}
@@ -390,7 +373,6 @@
                 setPersistentMessage(OFX::Message::eMessageError, "", "Input images intersection is empty.");
                 return false;
             }
-<<<<<<< HEAD
             for (unsigned int i = 0; i < _optionalASrcClips.size(); ++i) {
                 OfxRectD rodOptionalA = _optionalASrcClips[i]->getRegionOfDefinition(args.time);
                 interesect = rectIntersection(rodOptionalA, rod, &rod);
@@ -398,20 +380,7 @@
                     setPersistentMessage(OFX::Message::eMessageError, "",
                                          "Input images intersection is empty. ");
                     return false;
-=======
-            if (!gHostIsNatron1) {
-                for (unsigned int i = 0; i < _optionalASrcClips.size(); ++i) {
-                    OfxRectD rodOptionalA = _optionalASrcClips[i]->getRegionOfDefinition(args.time);
-                    interesect = rectIntersection(rodOptionalA, rod, &rod);
-                    if (!interesect) {
-                        setPersistentMessage(OFX::Message::eMessageError, "",
-                                             "Input images intersection is empty. ");
-                        return false;
-                    }
-
->>>>>>> adf61cd7
                 }
-
             }
 			return true;
 		}
@@ -480,7 +449,6 @@
     std::auto_ptr<const OFX::Image> srcB(_srcClipB->fetchImage(args.time));
     
     OptionalImagesHolder_RAII optionalImages;
-<<<<<<< HEAD
     for (unsigned i = 0; i < _optionalASrcClips.size(); ++i) {
         const OFX::Image* optImg = _optionalASrcClips[i]->fetchImage(args.time);
         if (optImg) {
@@ -494,23 +462,6 @@
             OFX::PixelComponentEnum srcComponents = optImg->getPixelComponents();
             if (srcBitDepth != dstBitDepth || srcComponents != dstComponents) {
                 OFX::throwSuiteStatusException(kOfxStatErrImageFormat);
-=======
-    if (!gHostIsNatron1) {
-        for (unsigned i = 0; i < _optionalASrcClips.size(); ++i) {
-            const OFX::Image* optImg = _optionalASrcClips[i]->fetchImage(args.time);
-            if (optImg) {
-                if (optImg->getRenderScale().x != args.renderScale.x ||
-                    optImg->getRenderScale().y != args.renderScale.y ||
-                    optImg->getField() != args.fieldToRender) {
-                    setPersistentMessage(OFX::Message::eMessageError, "", "OFX Host gave image with wrong scale or field properties");
-                    OFX::throwSuiteStatusException(kOfxStatFailed);
-                }
-                OFX::BitDepthEnum    srcBitDepth      = optImg->getPixelDepth();
-                OFX::PixelComponentEnum srcComponents = optImg->getPixelComponents();
-                if (srcBitDepth != dstBitDepth || srcComponents != dstComponents) {
-                    OFX::throwSuiteStatusException(kOfxStatErrImageFormat);
-                }
->>>>>>> adf61cd7
             }
         }
         optionalImages.images.push_back(optImg);
@@ -714,18 +665,10 @@
 {
     //Natron >= 2.0 allows multiple inputs to be folded like the viewer node, so use this to merge
     //more than 2 images
-<<<<<<< HEAD
     bool numerousInputs =  (OFX::getImageEffectHostDescription()->hostName != kOfxNatronHostName ||
                             (OFX::getImageEffectHostDescription()->hostName == kOfxNatronHostName &&
                              OFX::getImageEffectHostDescription()->versionMajor >= 2));
 
-=======
-    if (OFX::getImageEffectHostDescription()->hostName == kOfxNatronHostName &&
-        OFX::getImageEffectHostDescription()->versionMajor == 1) {
-        gHostIsNatron1 = true;
-    }
-    
->>>>>>> adf61cd7
     OFX::ClipDescriptor* srcClipB = desc.defineClip(kClipB);
     srcClipB->addSupportedComponent( OFX::ePixelComponentRGBA );
     srcClipB->addSupportedComponent( OFX::ePixelComponentRGB );
@@ -747,15 +690,8 @@
     //Optional: If we want a render to be triggered even if one of the inputs is not connected
     //they need to be optional.
     srcClipA->setOptional(true);
-<<<<<<< HEAD
 
     if (numerousInputs) {
-=======
-    
-    
-    if (!gHostIsNatron1) {
-        
->>>>>>> adf61cd7
         for (int i = 2; i <= kMaximumAInputs; ++i) {
             std::stringstream ss;
             ss << kClipA << i;
