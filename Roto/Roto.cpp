/*
 OFX Roto plugin.
 
 Copyright (C) 2014 INRIA
 
 Redistribution and use in source and binary forms, with or without modification,
 are permitted provided that the following conditions are met:
 
 Redistributions of source code must retain the above copyright notice, this
 list of conditions and the following disclaimer.
 
 Redistributions in binary form must reproduce the above copyright notice, this
 list of conditions and the following disclaimer in the documentation and/or
 other materials provided with the distribution.
 
 Neither the name of the {organization} nor the names of its
 contributors may be used to endorse or promote products derived from
 this software without specific prior written permission.
 
 THIS SOFTWARE IS PROVIDED BY THE COPYRIGHT HOLDERS AND CONTRIBUTORS "AS IS" AND
 ANY EXPRESS OR IMPLIED WARRANTIES, INCLUDING, BUT NOT LIMITED TO, THE IMPLIED
 WARRANTIES OF MERCHANTABILITY AND FITNESS FOR A PARTICULAR PURPOSE ARE
 DISCLAIMED. IN NO EVENT SHALL THE COPYRIGHT HOLDER OR CONTRIBUTORS BE LIABLE FOR
 ANY DIRECT, INDIRECT, INCIDENTAL, SPECIAL, EXEMPLARY, OR CONSEQUENTIAL DAMAGES
 (INCLUDING, BUT NOT LIMITED TO, PROCUREMENT OF SUBSTITUTE GOODS OR SERVICES;
 LOSS OF USE, DATA, OR PROFITS; OR BUSINESS INTERRUPTION) HOWEVER CAUSED AND ON
 ANY THEORY OF LIABILITY, WHETHER IN CONTRACT, STRICT LIABILITY, OR TORT
 (INCLUDING NEGLIGENCE OR OTHERWISE) ARISING IN ANY WAY OUT OF THE USE OF THIS
 SOFTWARE, EVEN IF ADVISED OF THE POSSIBILITY OF SUCH DAMAGE.
 
 INRIA
 Domaine de Voluceau
 Rocquencourt - B.P. 105
 78153 Le Chesnay Cedex - France
 
 
 The skeleton for this source file is from:
 OFX Basic Example plugin, a plugin that illustrates the use of the OFX Support library.
 
 Copyright (C) 2004-2005 The Open Effects Association Ltd
 Author Bruno Nicoletti bruno@thefoundry.co.uk
 
 Redistribution and use in source and binary forms, with or without
 modification, are permitted provided that the following conditions are met:
 
 * Redistributions of source code must retain the above copyright notice,
 this list of conditions and the following disclaimer.
 * Redistributions in binary form must reproduce the above copyright notice,
 this list of conditions and the following disclaimer in the documentation
 and/or other materials provided with the distribution.
 * Neither the name The Open Effects Association Ltd, nor the names of its
 contributors may be used to endorse or promote products derived from this
 software without specific prior written permission.
 
 THIS SOFTWARE IS PROVIDED BY THE COPYRIGHT HOLDERS AND CONTRIBUTORS "AS IS" AND
 ANY EXPRESS OR IMPLIED WARRANTIES, INCLUDING, BUT NOT LIMITED TO, THE IMPLIED
 WARRANTIES OF MERCHANTABILITY AND FITNESS FOR A PARTICULAR PURPOSE ARE
 DISCLAIMED. IN NO EVENT SHALL THE COPYRIGHT OWNER OR CONTRIBUTORS BE LIABLE FOR
 ANY DIRECT, INDIRECT, INCIDENTAL, SPECIAL, EXEMPLARY, OR CONSEQUENTIAL DAMAGES
 (INCLUDING, BUT NOT LIMITED TO, PROCUREMENT OF SUBSTITUTE GOODS OR SERVICES;
 LOSS OF USE, DATA, OR PROFITS; OR BUSINESS INTERRUPTION) HOWEVER CAUSED AND ON
 ANY THEORY OF LIABILITY, WHETHER IN CONTRACT, STRICT LIABILITY, OR TORT
 (INCLUDING NEGLIGENCE OR OTHERWISE) ARISING IN ANY WAY OUT OF THE USE OF THIS
 SOFTWARE, EVEN IF ADVISED OF THE POSSIBILITY OF SUCH DAMAGE.
 
 The Open Effects Association Ltd
 1 Wardour St
 London W1D 6PA
 England
 
 */

/*
   Although the indications from nuke/fnOfxExtensions.h were followed, and the
   kFnOfxImageEffectActionGetTransform action was implemented in the Support
   library, that action is never called by the Nuke host, so it cannot be tested.
   The code is left here for reference or for further extension.

   There is also an open question about how the last plugin in a transform chain
   may get the concatenated transform from upstream, the untransformed source image,
   concatenate its own transform and apply the resulting transform in its render
   action. Should the host be doing this instead?
*/
// Uncomment the following to enable the experimental host transform code.
//#define ENABLE_HOST_TRANSFORM

#include "Roto.h"

#include <cmath>

#include "ofxsProcessing.H"

#define kPluginName "RotoOFX"
#define kPluginGrouping "Draw"
#define kPluginDescription "Create masks and shapes."
#define kPluginIdentifier "net.sf.openfx:RotoPlugin"
#define kPluginVersionMajor 1 // Incrementing this number means that you have broken backwards compatibility of the plug-in.
#define kPluginVersionMinor 0 // Increment this when you have fixed a bug or made it faster.

#define kPremultParamName "premultiply"
#define kPremultParamLabel "Premultiply"
#define kPremultParamHint "Premultiply the red,green and blue channels with the alpha channel produced by the mask."
#define kOutputCompsParamName "outputComponents"
#define kOutputCompsParamLabel "Output components"
#define kOutputCompsParamOptionAlpha "Alpha"
#define kOutputCompsParamOptionRGBA "RGBA"

using namespace OFX;

class RotoProcessorBase : public OFX::ImageProcessor
{
protected:
<<<<<<< HEAD
    OFX::Image *_srcImg;
    OFX::Image *_roto;
=======
    const OFX::Image *_srcImg;
    const OFX::Image *_maskImg;
>>>>>>> 78f5b8f0

public:
    RotoProcessorBase(OFX::ImageEffect &instance)
    : OFX::ImageProcessor(instance)
    , _srcImg(0)
    , _roto(0)
    {
    }

    /** @brief set the src image */
    void setSrcImg(const OFX::Image *v)
    {
        _srcImg = v;
    }

    /** @brief set the optional mask image */
<<<<<<< HEAD
    void setRotoImg(OFX::Image *v) {_roto = v;}
=======
    void setMaskImg(const OFX::Image *v) {_maskImg = v;}
>>>>>>> 78f5b8f0

};


// The "masked", "filter" and "clamp" template parameters allow filter-specific optimization
// by the compiler, using the same generic code for all filters.
template <class PIX, int nComponents, int maxValue>
class RotoProcessor : public RotoProcessorBase
{
public:
    RotoProcessor(OFX::ImageEffect &instance)
    : RotoProcessorBase(instance)
    {
    }

private:
    void multiThreadProcessImages(OfxRectI procWindow)
    {
        bool useRotoAsMask = _roto->getPixelComponents() == ePixelComponentAlpha;
        //assert(filter == _filter);
        for (int y = procWindow.y1; y < procWindow.y2; ++y) {
            if (_effect.abort()) {
                break;
            }
            
            PIX *dstPix = (PIX *) _dstImg->getPixelAddress(procWindow.x1, y);
      
            for (int x = procWindow.x1; x < procWindow.x2; ++x, dstPix += nComponents) {
<<<<<<< HEAD
                PIX *srcPix = (PIX*)  (_srcImg ? _srcImg->getPixelAddress(x, y) : 0);
                PIX *maskPix = (PIX*) (_roto ? _roto->getPixelAddress(x, y) : 0);
=======
                const PIX *srcPix = (const PIX*)  (_srcImg ? _srcImg->getPixelAddress(x, y) : 0);
                const PIX *maskPix = (const PIX*) (_maskImg ? _maskImg->getPixelAddress(x, y) : 0);
>>>>>>> 78f5b8f0
                
                PIX maskScale = 1.;
                if (useRotoAsMask) {
                    maskScale = maskPix ? *maskPix : 0.;
                }
                for (int k = 0; k < nComponents - 1; ++k) {
                    ///this is only executed for  RGBA
                    
                    if (!useRotoAsMask) {
                        maskScale = maskPix ? maskPix[nComponents - 1] : 0.;
                        if (maskScale == 0) {
                            ///src image outside of the roto shape
                            dstPix[k] = srcPix ? srcPix[k] : 0.;
                        } else {
                            ///we're inside the mask, paint the mask
                            dstPix[k] = maskPix ? maskScale : 0.;
                        }
                    } else {
                        dstPix[k] = maskPix ? maskScale : 0.;
                    }
                    
                    
                }
                
                ///Just copy the alpha of the roto brush
                dstPix[nComponents - 1] = maskScale;
            }
        }
    }
};





////////////////////////////////////////////////////////////////////////////////
/** @brief The plugin that does our work */
class RotoPlugin : public OFX::ImageEffect
{
public:
    /** @brief ctor */
    RotoPlugin(OfxImageEffectHandle handle, bool masked)
    : ImageEffect(handle)
    , dstClip_(0)
    , srcClip_(0)
    , rotoClip_(0)
    {
        dstClip_ = fetchClip(kOfxImageEffectOutputClipName);
        assert(dstClip_->getPixelComponents() == ePixelComponentAlpha || dstClip_->getPixelComponents() == ePixelComponentRGB || dstClip_->getPixelComponents() == ePixelComponentRGBA);
        srcClip_ = fetchClip(kOfxImageEffectSimpleSourceClipName);
        assert(srcClip_->getPixelComponents() == ePixelComponentAlpha || srcClip_->getPixelComponents() == ePixelComponentRGB || srcClip_->getPixelComponents() == ePixelComponentRGBA);
        // name of mask clip depends on the context
        rotoClip_ = getContext() == OFX::eContextFilter ? NULL : fetchClip(getContext() == OFX::eContextPaint ? "Brush" : "Roto");
        assert(rotoClip_);
        _outputComps = fetchChoiceParam(kOutputCompsParamName);
        assert(_outputComps);
    }
    
private:
    virtual bool getRegionOfDefinition(const OFX::RegionOfDefinitionArguments &args, OfxRectD &rod);
    
    /** @brief get the clip preferences */
    virtual void getClipPreferences(ClipPreferencesSetter &clipPreferences);
    
    /* Override the render */
    virtual void render(const OFX::RenderArguments &args);
    
    template <int nComponents>
    void renderInternal(const OFX::RenderArguments &args, OFX::BitDepthEnum dstBitDepth);

    /* set up and run a processor */
    void setupAndProcess(RotoProcessorBase &, const OFX::RenderArguments &args);

private:
    // do not need to delete these, the ImageEffect is managing them for us
    OFX::Clip *dstClip_;
    OFX::Clip *srcClip_;
    OFX::Clip *rotoClip_;
    ChoiceParam* _outputComps;
};



////////////////////////////////////////////////////////////////////////////////
/** @brief render for the filter */

////////////////////////////////////////////////////////////////////////////////
// basic plugin render function, just a skelington to instantiate templates from

/* set up and run a processor */
void
RotoPlugin::setupAndProcess(RotoProcessorBase &processor, const OFX::RenderArguments &args)
{
    std::auto_ptr<OFX::Image> dst(dstClip_->fetchImage(args.time));
    if (!dst.get()) {
        OFX::throwSuiteStatusException(kOfxStatFailed);
    }
    if (dst->getRenderScale().x != args.renderScale.x ||
        dst->getRenderScale().y != args.renderScale.y ||
        dst->getField() != args.fieldToRender) {
        setPersistentMessage(OFX::Message::eMessageError, "", "OFX Host gave image with wrong scale or field properties");
        OFX::throwSuiteStatusException(kOfxStatFailed);
    }
    std::auto_ptr<OFX::Image> src(srcClip_->fetchImage(args.time));
    if (src.get() && dst.get()) {
        OFX::BitDepthEnum dstBitDepth       = dst->getPixelDepth();
        OFX::BitDepthEnum    srcBitDepth      = src->getPixelDepth();
        if (srcBitDepth != dstBitDepth)
            OFX::throwSuiteStatusException(kOfxStatFailed);
        
        
    }
    
    // auto ptr for the mask.
    std::auto_ptr<OFX::Image> mask(getContext() != OFX::eContextFilter ? rotoClip_->fetchImage(args.time) : 0);
    
    if (mask->getPixelComponents() != dst->getPixelComponents()) {
        OFX::throwSuiteStatusException(kOfxStatErrFormat);
    }
    
    // do we do masking
    if (getContext() != OFX::eContextFilter && rotoClip_->isConnected()) {
        // Set it in the processor
        processor.setRotoImg(mask.get());
    }
    
    // set the images
    processor.setDstImg(dst.get());
    processor.setSrcImg(src.get());
    
    // set the render window
    processor.setRenderWindow(args.renderWindow);
    
    // Call the base class process member, this will call the derived templated process code
    processor.process();
}



bool
RotoPlugin::getRegionOfDefinition(const OFX::RegionOfDefinitionArguments &args, OfxRectD &rod)
{

    rod.x1 = rod.y1 = kOfxFlagInfiniteMin;
    rod.x2 = rod.y2 = kOfxFlagInfiniteMax;
    return true;
}

// the internal render function
template <int nComponents>
void
RotoPlugin::renderInternal(const OFX::RenderArguments &args, OFX::BitDepthEnum dstBitDepth)
{
    switch (dstBitDepth) {
        case OFX::eBitDepthUByte :
        {
            RotoProcessor<unsigned char, nComponents, 255> fred(*this);
            setupAndProcess(fred, args);
        }   break;
        case OFX::eBitDepthUShort :
        {
            RotoProcessor<unsigned short, nComponents, 65535> fred(*this);
            setupAndProcess(fred, args);
        }   break;
        case OFX::eBitDepthFloat :
        {
            RotoProcessor<float, nComponents, 1> fred(*this);
            setupAndProcess(fred, args);
        }   break;
        default :
            OFX::throwSuiteStatusException(kOfxStatErrUnsupported);
    }
}

// the overridden render function
void
RotoPlugin::render(const OFX::RenderArguments &args)
{
    
    // instantiate the render code based on the pixel depth of the dst clip
    OFX::BitDepthEnum       dstBitDepth    = dstClip_->getPixelDepth();
    OFX::PixelComponentEnum dstComponents  = dstClip_->getPixelComponents();

    assert(dstComponents == OFX::ePixelComponentRGB || dstComponents == OFX::ePixelComponentRGBA || dstComponents == OFX::ePixelComponentAlpha);
    if (dstComponents == OFX::ePixelComponentRGBA) {
        renderInternal<4>(args, dstBitDepth);
    } else if (dstComponents == OFX::ePixelComponentRGB) {
        renderInternal<3>(args, dstBitDepth);
    } else {
        assert(dstComponents == OFX::ePixelComponentAlpha);
        renderInternal<1>(args, dstBitDepth);
    }
}

void RotoPlugin::getClipPreferences(ClipPreferencesSetter &clipPreferences)
{
    int index;
    _outputComps->getValue(index);
    PixelComponentEnum outputComponents;
    switch (index) {
        case 0:
            outputComponents = ePixelComponentAlpha;
            break;
        case 1:
            outputComponents = ePixelComponentRGBA;
            break;
            
        default:
            assert(false);
            break;
    }
    clipPreferences.setClipComponents(*dstClip_, outputComponents);
}



using namespace OFX;

mDeclarePluginFactory(RotoPluginFactory, {}, {});

void RotoPluginFactory::describe(OFX::ImageEffectDescriptor &desc)
{
    // basic labels
    desc.setLabels(kPluginName, kPluginName, kPluginName);
    desc.setPluginGrouping(kPluginGrouping);
    desc.setPluginDescription(kPluginDescription);
    
    desc.addSupportedContext(eContextPaint);
    desc.addSupportedContext(eContextGeneral);
    desc.addSupportedBitDepth(eBitDepthUByte);
    desc.addSupportedBitDepth(eBitDepthUShort);
    desc.addSupportedBitDepth(eBitDepthFloat);
    
    
    desc.setSingleInstance(false);
    desc.setHostFrameThreading(false);
    desc.setTemporalClipAccess(false);
    desc.setRenderTwiceAlways(true);
    desc.setSupportsMultipleClipPARs(false);
    desc.setRenderThreadSafety(eRenderFullySafe);
    
    desc.setSupportsTiles(true);
    
    // in order to support multiresolution, render() must take into account the pixelaspectratio and the renderscale
    // and scale the transform appropriately.
    // All other functions are usually in canonical coordinates.
    desc.setSupportsMultiResolution(true);

}



OFX::ImageEffect* RotoPluginFactory::createInstance(OfxImageEffectHandle handle, OFX::ContextEnum context)
{
    return new RotoPlugin(handle, false);
}




void RotoPluginFactory::describeInContext(OFX::ImageEffectDescriptor &desc, OFX::ContextEnum context)
{
    // Source clip only in the filter context
    // create the mandated source clip
    // always declare the source clip first, because some hosts may consider
    // it as the default input clip (e.g. Nuke)
    ClipDescriptor *srcClip = desc.defineClip(kOfxImageEffectSimpleSourceClipName);
    srcClip->addSupportedComponent(ePixelComponentRGBA);
    srcClip->addSupportedComponent(ePixelComponentRGB);
    srcClip->addSupportedComponent(ePixelComponentAlpha);
    srcClip->setTemporalClipAccess(false);
    srcClip->setSupportsTiles(true);
    srcClip->setIsMask(false);
    srcClip->setOptional(true);
    
    // if general or paint context, define the mask clip
    if (context == eContextGeneral || context == eContextPaint) {
        // if paint context, it is a mandated input called 'brush'
        ClipDescriptor *maskClip = context == eContextGeneral ? desc.defineClip("Roto") : desc.defineClip("Brush");
        maskClip->setTemporalClipAccess(false);
        maskClip->addSupportedComponent(ePixelComponentAlpha);
        if (context == eContextGeneral) {
            maskClip->addSupportedComponent(ePixelComponentRGBA); //< our brush can output RGBA
            maskClip->setOptional(false);
        }
        maskClip->setSupportsTiles(true);
        maskClip->setIsMask(context == eContextPaint); // we are a mask input
    }

    // create the mandated output clip
    ClipDescriptor *dstClip = desc.defineClip(kOfxImageEffectOutputClipName);
    dstClip->addSupportedComponent(ePixelComponentRGBA);
    dstClip->addSupportedComponent(ePixelComponentAlpha);
    dstClip->setSupportsTiles(true);


    // make some pages and to things in
    PageParamDescriptor *page = desc.definePageParam("Controls");

    ChoiceParamDescriptor* outputComps = desc.defineChoiceParam(kOutputCompsParamName);
    outputComps->setLabels(kOutputCompsParamLabel, kOutputCompsParamLabel, kOutputCompsParamLabel);
    outputComps->setAnimates(false);
    outputComps->appendOption(kOutputCompsParamOptionAlpha);
    outputComps->appendOption(kOutputCompsParamOptionRGBA);
    outputComps->setDefault(0);
    desc.addClipPreferencesSlaveParam(*outputComps);
    page->addChild(*outputComps);
}

void getRotoPluginID(OFX::PluginFactoryArray &ids)
{
    static RotoPluginFactory p(kPluginIdentifier, kPluginVersionMajor, kPluginVersionMinor);
    ids.push_back(&p);
}
<|MERGE_RESOLUTION|>--- conflicted
+++ resolved
@@ -110,13 +110,9 @@
 class RotoProcessorBase : public OFX::ImageProcessor
 {
 protected:
-<<<<<<< HEAD
-    OFX::Image *_srcImg;
-    OFX::Image *_roto;
-=======
     const OFX::Image *_srcImg;
-    const OFX::Image *_maskImg;
->>>>>>> 78f5b8f0
+    const OFX::Image *_roto;
+
 
 public:
     RotoProcessorBase(OFX::ImageEffect &instance)
@@ -133,11 +129,7 @@
     }
 
     /** @brief set the optional mask image */
-<<<<<<< HEAD
-    void setRotoImg(OFX::Image *v) {_roto = v;}
-=======
-    void setMaskImg(const OFX::Image *v) {_maskImg = v;}
->>>>>>> 78f5b8f0
+    void setRotoImg(const OFX::Image *v) {_roto = v;}
 
 };
 
@@ -166,13 +158,9 @@
             PIX *dstPix = (PIX *) _dstImg->getPixelAddress(procWindow.x1, y);
       
             for (int x = procWindow.x1; x < procWindow.x2; ++x, dstPix += nComponents) {
-<<<<<<< HEAD
-                PIX *srcPix = (PIX*)  (_srcImg ? _srcImg->getPixelAddress(x, y) : 0);
-                PIX *maskPix = (PIX*) (_roto ? _roto->getPixelAddress(x, y) : 0);
-=======
+
                 const PIX *srcPix = (const PIX*)  (_srcImg ? _srcImg->getPixelAddress(x, y) : 0);
-                const PIX *maskPix = (const PIX*) (_maskImg ? _maskImg->getPixelAddress(x, y) : 0);
->>>>>>> 78f5b8f0
+                const PIX *maskPix = (const PIX*) (_roto ? _roto->getPixelAddress(x, y) : 0);
                 
                 PIX maskScale = 1.;
                 if (useRotoAsMask) {
